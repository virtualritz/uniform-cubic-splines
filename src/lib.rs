--- conflicted
+++ resolved
@@ -1,15 +1,14 @@
-<<<<<<< HEAD
-//#![no_std]
-/// Cubic spline interpolation.
-///
-/// If you come from a background of Open or RenderMan shading language
-/// this crate should feel like home.
-///
-/// The code is a Rust port of the resp. implementation found in the
-/// Open Shading Language C++ source.
-=======
 #![no_std]
-//! Cubic spline interpolation.
+#![cfg_attr(feature = "unstable", feature(is_sorted))]
+//! Uniform cubic spline interpolation & inversion.
+//!
+//! This crate supports the following types of splines:
+//! * B-spline
+//! * Bezier
+//! * Catmull-Rom
+//! * Hermite
+//! * Linear
+//! * Power
 //!
 //! If you come from a background of shading languages used in offline
 //! rendering this crate should feel like home.
@@ -17,8 +16,28 @@
 //! The code is a Rust port of the resp. implementation found in the
 //! [Open Shading Language](https://github.com/imageworks/OpenShadingLanguage)
 //! C++ source.
->>>>>>> 2c6062c7
+//!
+//! # Example
+//! Using a combination of [`spline()`] and [`spline_inverse()`] it is
+//! possible to compute a full spline-with-nonuniform-abscissæ:
+//! ```
+//! use uniform_cubic_splines::{
+//!     spline, spline_inverse, basis::{CatmullRom, Linear}
+//! };
+//!
+//! // We want to evaluate the spline at knot value 0.3.
+//! let x = 0.3;
+//!
+//! let values = [0.0, 0.0, 1.3, 4.2, 6.4, 6.4];
+//! let knots = [0.0, 0.0, 0.1, 0.3, 1.0, 1.0];
+//!
+//! let v = spline_inverse::<Linear, _>(x, &knots).unwrap();
+//! let y = spline::<CatmullRom, _, _>(v, &values);
+//!
+//! assert!(y - 4.2 < 1e-6);
+//! ```
 use core::ops::{Add, Mul};
+use lerp::Lerp;
 use num_traits::{
     cast::{AsPrimitive, FromPrimitive},
     float::Float,
@@ -30,37 +49,36 @@
 pub mod basis;
 use basis::*;
 
-mod invert;
-pub use invert::*;
-
 /// As `x` varies from `0` to `1`, this function returns the value
 /// of a cubic interpolation of uniformly spaced `knots`.
 /// The input value `x` will be clamped to the range `[0, 1]`.
 ///
 /// Depending on the choosen [`Basis`] the length of the `knots`
 /// parameter has certain constraints.
+///
+/// If these constraints are not honored the code produces
+/// undefined behavior in a release build.
 /// # Panics
 /// If the `knots` slice has the wrong length this will panic when
-/// the code is built with debug assertion enabled and produces
-/// undefined behvior in a release build.
+/// the code is built with debug assertion enabled.
 ///
 /// Use the [`is_len_ok()`] helper to check if a
 /// knot slice you want to feed to this function has the correct
 /// length.
 /// # Examples
 /// ```
-/// use simple_spline::{spline, basis::CatmullRom};
+/// use uniform_cubic_splines::{spline, basis::CatmullRom};
 ///
 /// //                 0.0  0.25 0.5  0.75 1.0
 /// let knots = [-0.4, 0.0, 0.4, 0.5, 0.9, 1.0, 1.9];
 ///
-/// assert!(spline::<CatmullRom, _, _>(0.25f64, &knots) == 0.4);
+/// assert!(0.4 == spline::<CatmullRom, _, _>(0.25f64, &knots));
 /// ```
 pub fn spline<B, T, U>(x: T, knots: &[U]) -> U
 where
     B: Basis<T>,
     T: AsPrimitive<usize> + Float + FromPrimitive + PartialOrd + One + Zero,
-    U: Add<Output = U> + Copy + Mul<T, Output = U> + Zero,
+    U: Add<Output = U> + Copy + Mul<T, Output = U> + One + Zero,
 {
     // UX
     #[cfg(debug_assertions)]
@@ -83,34 +101,114 @@
 
     let number_of_segments: usize = ((knots.len() - 4) / B::STEP) + 1;
 
-    let mut x = x;
-    x = *clamp(&mut x, num_traits::Zero::zero(), num_traits::One::one())
+    let mut x = clamp(x, num_traits::Zero::zero(), num_traits::One::one())
         * T::from_usize(number_of_segments).unwrap();
 
-    let segment = x.floor();
-
-    // x is the position along the segment.
-    x = x - segment;
-
-    let mut segment: usize = segment.as_();
+    let mut segment: usize = x.as_();
+
     let segment_bound = number_of_segments - 1;
     if segment > segment_bound {
         segment = segment_bound;
     }
 
+    // x is the position along the segment.
+    x = x - T::from_usize(segment).unwrap();
+
     let start = segment * B::STEP;
 
     // Get a slice for the segment.
     let cv = &knots[start..start + 4];
 
-    let mut tk = (0..4).map(|knot| {
-        cv.iter()
-            .zip(B::MATRIX[knot].iter())
-            .fold(U::zero(), |total, (cv, basis)| total + *cv * *basis)
-    });
-
-    ((tk.next().unwrap() * x + tk.next().unwrap()) * x + tk.next().unwrap()) * x
-        + tk.next().unwrap()
+    (0..4)
+        .map(|knot| {
+            cv.iter()
+                .zip(B::MATRIX[knot].iter())
+                .fold(U::zero(), |total, (cv, basis)| total + *cv * *basis)
+        })
+        .fold(num_traits::Zero::zero(), |acc, elem| acc * x + elem)
+}
+
+/// Computes the inverse of the [`spline()`] function.
+/// This returns the value `x` for which `spline(x)` would return `y`.
+///
+/// Results are undefined if the `knots` do not specifiy a monotonic
+/// (only increasing or only decreasing) set of values.
+///
+/// If no solution can be found the function returns `None`.
+///
+/// # Panics
+/// If the `"unstable"` feature is enabled this will panic when this
+/// is built with debug assertions and the `knots` are not monotonic.
+/// # Examples
+/// ```
+/// use uniform_cubic_splines::{spline_inverse, basis::Linear};
+///
+/// let knots = [0.0, 0.0, 0.5, 0.5];
+///
+/// assert!(Some(0.5) == spline_inverse::<Linear, _>(0.25f64, &knots));
+/// ```
+pub fn spline_inverse<B, T>(y: T, knots: &[T]) -> Option<T>
+where
+    B: Basis<T>,
+    T: AsPrimitive<usize> + Float + FromPrimitive + PartialOrd + One + Zero,
+{
+    #[cfg(debug_assertions)]
+    #[cfg(feature = "unstable")]
+    if !knots.is_sorted() {
+        panic!("The knots array fed to spline_inverse() is not monotonic.");
+    }
+
+    // Account for out-of-range inputs;
+    // just clamp to the values we have.
+    let low_index: usize = if B::STEP == 1 { 1 } else { 0 };
+
+    let high_index = if B::STEP == 1 {
+        knots.len() - 2
+    } else {
+        knots.len() - 1
+    };
+
+    // If increasing ...
+    if knots[1] < knots[knots.len() - 2] {
+        if y <= knots[low_index] {
+            return Some(num_traits::Zero::zero());
+        }
+        if y >= knots[high_index] {
+            return Some(num_traits::One::one());
+        }
+    } else {
+        if y >= knots[low_index] {
+            return Some(num_traits::Zero::zero());
+        }
+        if y <= knots[high_index] {
+            return Some(num_traits::One::one());
+        }
+    }
+
+    let spline_function = |x| spline::<B, T, T>(x, knots);
+
+    let number_of_segments = (knots.len() - 4) / B::STEP + 1;
+    let number_of_segments_inverted = 1.0 / number_of_segments as f64;
+    let mut r0 = num_traits::Zero::zero();
+
+    // Search each interval.
+    for s in 0..number_of_segments {
+        let r1 =
+            T::from_f64(number_of_segments_inverted * (s + 1) as f64).unwrap();
+        if let Some(x) = invert(
+            &spline_function,
+            y,
+            r0,
+            r1,
+            32,
+            T::from_f64(1.0e-6).unwrap(),
+        ) {
+            return Some(x);
+        }
+        // Start of next interval is end of this one.
+        r0 = r1;
+    }
+    None
 }
 
 /// Returns `true` if a `knots` slice you want to feed into
@@ -127,14 +225,96 @@
 }
 
 #[inline]
-fn clamp<'a, T>(value: &'a mut T, min: T, max: T) -> &'a T
+fn invert<T>(
+    function: &dyn Fn(T) -> T,
+    y: T,
+    x_min: T,
+    x_max: T,
+    max_iterations: usize,
+    epsilon: T,
+) -> Option<T>
+where
+    T: AsPrimitive<usize> + Float + FromPrimitive + PartialOrd + One + Zero,
+{
+    // Use the Regula Falsi method, falling back to bisection if it
+    // hasn't converged after 3/4 of the maximum number of iterations.
+    // See, e.g., Numerical Recipes for the basic ideas behind both
+    // methods.
+    let mut v0 = function(x_min);
+    let mut v1 = function(x_max);
+
+    let mut x = x_min;
+    let increasing = v0 < v1;
+
+    let vmin = if increasing { v0 } else { v1 };
+    let vmax = if increasing { v1 } else { v0 };
+
+    if !(vmin <= y && y <= vmax) {
+        return None;
+    }
+
+    // Already close enough.
+    if Float::abs(v0 - v1) < epsilon {
+        return Some(x);
+    }
+
+    // How many times to try regula falsi.
+    let rf_iterations = (3 * max_iterations) / 4;
+
+    let mut x_min = x_min;
+    let mut x_max = x_max;
+
+    for iters in 0..max_iterations {
+        // Interpolation factor.
+        let mut t: T;
+        if iters < rf_iterations {
+            // Regula falsi.
+            t = (y - v0) / (v1 - v0);
+            if t <= num_traits::Zero::zero() || t >= num_traits::One::one() {
+                // RF convergence failure -- bisect instead.
+                t = T::from_f64(0.5).unwrap();
+            }
+        } else {
+            // Bisection.
+            t = T::from_f64(0.5).unwrap();
+        }
+        x = x_min.lerp(x_max, t);
+
+        let v = function(x);
+        if (v < y) == increasing {
+            x_min = x;
+            v0 = v;
+        } else {
+            x_max = x;
+            v1 = v;
+        }
+        if Float::abs(x_max - x_min) < epsilon || Float::abs(v - y) < epsilon {
+            return Some(x); // converged
+        }
+    }
+    Some(x)
+}
+
+#[inline]
+fn clamp<T>(value: T, min: T, max: T) -> T
 where
     T: PartialOrd,
 {
-    if *value < min {
-        *value = min;
-    } else if *value > max {
-        *value = max;
-    }
-    value
+    if value < min {
+        min
+    } else if value > max {
+        max
+    } else {
+        value
+    }
+}
+
+#[test]
+fn test() {
+    let knots0 = [-0.4, 0.0, 0.4, 0.5, 0.9, 1.0, 1.9];
+
+    assert!(is_len_ok::<CatmullRom>(knots0.len()));
+    assert!(0.4 == spline::<CatmullRom, _, _>(0.25f64, &knots0));
+
+
 }